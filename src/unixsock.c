--- conflicted
+++ resolved
@@ -363,15 +363,8 @@
 
 		DEBUG ("Spawning child to handle connection on fd #%i", *remote_fd);
 
-<<<<<<< HEAD
-		status = pthread_create (&th, &th_attr, us_handle_client, (void *) remote_fd);
-=======
-		pthread_attr_init (&th_attr);
-		pthread_attr_setdetachstate (&th_attr, PTHREAD_CREATE_DETACHED);
-
 		status = plugin_thread_create (&th, &th_attr,
 				us_handle_client, (void *) remote_fd);
->>>>>>> 9cb26944
 		if (status != 0)
 		{
 			char errbuf[1024];
